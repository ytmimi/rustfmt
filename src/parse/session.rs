use std::path::Path;
use std::sync::atomic::{AtomicBool, Ordering};

use rustc_data_structures::sync::{IntoDynSyncSend, Lrc};
use rustc_errors::emitter::{stderr_destination, DynEmitter, Emitter, HumanEmitter, SilentEmitter};
use rustc_errors::translation::Translate;
use rustc_errors::{ColorConfig, Diag, DiagCtxt, DiagInner, Level as DiagnosticLevel};
use rustc_session::parse::ParseSess as RawParseSess;
use rustc_span::{
    source_map::{FilePathMapping, SourceMap},
    symbol, BytePos, Span,
};

use crate::config::file_lines::LineRange;
use crate::config::options::Color;
use crate::ignore_path::IgnorePathSet;
use crate::parse::parser::{ModError, ModulePathSuccess};
use crate::source_map::LineRangeUtils;
use crate::utils::starts_with_newline;
use crate::visitor::SnippetProvider;
use crate::{Config, ErrorKind, FileName};

/// ParseSess holds structs necessary for constructing a parser.
pub(crate) struct ParseSess {
    raw_psess: RawParseSess,
    ignore_path_set: Lrc<IgnorePathSet>,
    can_reset_errors: Lrc<AtomicBool>,
}

/// Emit errors against every files expect ones specified in the `ignore_path_set`.
struct SilentOnIgnoredFilesEmitter {
    ignore_path_set: IntoDynSyncSend<Lrc<IgnorePathSet>>,
    source_map: Lrc<SourceMap>,
    emitter: Box<DynEmitter>,
    has_non_ignorable_parser_errors: bool,
    can_reset: Lrc<AtomicBool>,
}

impl SilentOnIgnoredFilesEmitter {
<<<<<<< HEAD
    fn handle_non_ignoreable_error(&mut self, diag: DiagInner) {
=======
    fn handle_non_ignorable_error(&mut self, db: &Diagnostic) {
>>>>>>> 72893919
        self.has_non_ignorable_parser_errors = true;
        self.can_reset.store(false, Ordering::Release);
        self.emitter.emit_diagnostic(diag);
    }
}

impl Translate for SilentOnIgnoredFilesEmitter {
    fn fluent_bundle(&self) -> Option<&Lrc<rustc_errors::FluentBundle>> {
        self.emitter.fluent_bundle()
    }

    fn fallback_fluent_bundle(&self) -> &rustc_errors::FluentBundle {
        self.emitter.fallback_fluent_bundle()
    }
}

impl Emitter for SilentOnIgnoredFilesEmitter {
    fn source_map(&self) -> Option<&Lrc<SourceMap>> {
        None
    }

<<<<<<< HEAD
    fn emit_diagnostic(&mut self, diag: DiagInner) {
        if diag.level() == DiagnosticLevel::Fatal {
            return self.handle_non_ignoreable_error(diag);
=======
    fn emit_diagnostic(&mut self, db: &Diagnostic) {
        if db.level() == DiagnosticLevel::Fatal {
            return self.handle_non_ignorable_error(db);
>>>>>>> 72893919
        }
        if let Some(primary_span) = &diag.span.primary_span() {
            let file_name = self.source_map.span_to_filename(*primary_span);
            if let rustc_span::FileName::Real(rustc_span::RealFileName::LocalPath(ref path)) =
                file_name
            {
                if self
                    .ignore_path_set
                    .is_match(&FileName::Real(path.to_path_buf()))
                {
                    if !self.has_non_ignorable_parser_errors {
                        self.can_reset.store(true, Ordering::Release);
                    }
                    return;
                }
            };
        }
<<<<<<< HEAD
        self.handle_non_ignoreable_error(diag);
=======
        self.handle_non_ignorable_error(db);
>>>>>>> 72893919
    }
}

impl From<Color> for ColorConfig {
    fn from(color: Color) -> Self {
        match color {
            Color::Auto => ColorConfig::Auto,
            Color::Always => ColorConfig::Always,
            Color::Never => ColorConfig::Never,
        }
    }
}

fn default_dcx(
    source_map: Lrc<SourceMap>,
    ignore_path_set: Lrc<IgnorePathSet>,
    can_reset: Lrc<AtomicBool>,
    show_parse_errors: bool,
    color: Color,
) -> DiagCtxt {
    let supports_color = term::stderr().map_or(false, |term| term.supports_color());
    let emit_color = if supports_color {
        ColorConfig::from(color)
    } else {
        ColorConfig::Never
    };

<<<<<<< HEAD
    let fallback_bundle = rustc_errors::fallback_fluent_bundle(
        rustc_driver::DEFAULT_LOCALE_RESOURCES.to_vec(),
        false,
    );
    let emitter = Box::new(
        HumanEmitter::new(stderr_destination(emit_color), fallback_bundle.clone())
            .sm(Some(source_map.clone())),
    );

    let emitter: Box<DynEmitter> = if hide_parse_errors {
        Box::new(SilentEmitter {
            fallback_bundle,
            fatal_dcx: DiagCtxt::new(emitter),
            fatal_note: None,
            emit_fatal_diagnostic: false,
        })
=======
    let emitter = if !show_parse_errors {
        silent_emitter()
>>>>>>> 72893919
    } else {
        emitter
    };
    DiagCtxt::new(Box::new(SilentOnIgnoredFilesEmitter {
        has_non_ignorable_parser_errors: false,
        source_map,
        emitter,
        ignore_path_set: IntoDynSyncSend(ignore_path_set),
        can_reset,
    }))
}

impl ParseSess {
    pub(crate) fn new(config: &Config) -> Result<ParseSess, ErrorKind> {
        let ignore_path_set = match IgnorePathSet::from_ignore_list(&config.ignore()) {
            Ok(ignore_path_set) => Lrc::new(ignore_path_set),
            Err(e) => return Err(ErrorKind::InvalidGlobPattern(e)),
        };
        let source_map = Lrc::new(SourceMap::new(FilePathMapping::empty()));
        let can_reset_errors = Lrc::new(AtomicBool::new(false));

        let dcx = default_dcx(
            Lrc::clone(&source_map),
            Lrc::clone(&ignore_path_set),
            Lrc::clone(&can_reset_errors),
            config.show_parse_errors(),
            config.color(),
        );
        let raw_psess = RawParseSess::with_dcx(dcx, source_map);

        Ok(ParseSess {
            raw_psess,
            ignore_path_set,
            can_reset_errors,
        })
    }

    /// Determine the submodule path for the given module identifier.
    ///
    /// * `id` - The name of the module
    /// * `relative` - If Some(symbol), the symbol name is a directory relative to the dir_path.
    ///   If relative is Some, resolve the submodule at {dir_path}/{symbol}/{id}.rs
    ///   or {dir_path}/{symbol}/{id}/mod.rs. if None, resolve the module at {dir_path}/{id}.rs.
    /// *  `dir_path` - Module resolution will occur relative to this directory.
    pub(crate) fn default_submod_path(
        &self,
        id: symbol::Ident,
        relative: Option<symbol::Ident>,
        dir_path: &Path,
    ) -> Result<ModulePathSuccess, ModError<'_>> {
        rustc_expand::module::default_submod_path(&self.raw_psess, id, relative, dir_path).or_else(
            |e| {
                // If resolving a module relative to {dir_path}/{symbol} fails because a file
                // could not be found, then try to resolve the module relative to {dir_path}.
                // If we still can't find the module after searching for it in {dir_path},
                // surface the original error.
                if matches!(e, ModError::FileNotFound(..)) && relative.is_some() {
                    rustc_expand::module::default_submod_path(&self.raw_psess, id, None, dir_path)
                        .map_err(|_| e)
                } else {
                    Err(e)
                }
            },
        )
    }

    pub(crate) fn is_file_parsed(&self, path: &Path) -> bool {
        self.raw_psess
            .source_map()
            .get_source_file(&rustc_span::FileName::Real(
                rustc_span::RealFileName::LocalPath(path.to_path_buf()),
            ))
            .is_some()
    }

    pub(crate) fn ignore_file(&self, path: &FileName) -> bool {
        self.ignore_path_set.as_ref().is_match(path)
    }

    pub(crate) fn set_silent_emitter(&mut self) {
        // Ideally this invocation wouldn't be necessary and the fallback bundle in
        // `self.parse_sess.dcx` could be used, but the lock in `DiagCtxt` prevents this.
        // See `<rustc_errors::SilentEmitter as Translate>::fallback_fluent_bundle`.
        let fallback_bundle = rustc_errors::fallback_fluent_bundle(
            rustc_driver::DEFAULT_LOCALE_RESOURCES.to_vec(),
            false,
        );
        self.raw_psess.dcx.make_silent(fallback_bundle, None, false);
    }

    pub(crate) fn span_to_filename(&self, span: Span) -> FileName {
        self.raw_psess.source_map().span_to_filename(span).into()
    }

    pub(crate) fn span_to_file_contents(&self, span: Span) -> Lrc<rustc_span::SourceFile> {
        self.raw_psess
            .source_map()
            .lookup_source_file(span.data().lo)
    }

    pub(crate) fn span_to_first_line_string(&self, span: Span) -> String {
        let file_lines = self.raw_psess.source_map().span_to_lines(span).ok();

        match file_lines {
            Some(fl) => fl
                .file
                .get_line(fl.lines[0].line_index)
                .map_or_else(String::new, |s| s.to_string()),
            None => String::new(),
        }
    }

    pub(crate) fn line_of_byte_pos(&self, pos: BytePos) -> usize {
        self.raw_psess.source_map().lookup_char_pos(pos).line
    }

    // TODO(calebcartwright): Preemptive, currently unused addition
    // that will be used to support formatting scenarios that take original
    // positions into account
    /// Determines whether two byte positions are in the same source line.
    #[allow(dead_code)]
    pub(crate) fn byte_pos_same_line(&self, a: BytePos, b: BytePos) -> bool {
        self.line_of_byte_pos(a) == self.line_of_byte_pos(b)
    }

    pub(crate) fn span_to_debug_info(&self, span: Span) -> String {
        self.raw_psess.source_map().span_to_diagnostic_string(span)
    }

    pub(crate) fn inner(&self) -> &RawParseSess {
        &self.raw_psess
    }

    pub(crate) fn snippet_provider(&self, span: Span) -> SnippetProvider {
        let source_file = self.raw_psess.source_map().lookup_char_pos(span.lo()).file;
        SnippetProvider::new(
            source_file.start_pos,
            source_file.end_position(),
            Lrc::clone(source_file.src.as_ref().unwrap()),
        )
    }

    pub(crate) fn get_original_snippet(&self, file_name: &FileName) -> Option<Lrc<String>> {
        self.raw_psess
            .source_map()
            .get_source_file(&file_name.into())
            .and_then(|source_file| source_file.src.clone())
    }
}

// Methods that should be restricted within the parse module.
impl ParseSess {
    pub(super) fn emit_diagnostics(&self, diagnostics: Vec<Diag<'_>>) {
        for diagnostic in diagnostics {
            diagnostic.emit();
        }
    }

    pub(super) fn can_reset_errors(&self) -> bool {
        self.can_reset_errors.load(Ordering::Acquire)
    }

    pub(super) fn has_errors(&self) -> bool {
        self.raw_psess.dcx.has_errors().is_some()
    }

    pub(super) fn reset_errors(&self) {
        self.raw_psess.dcx.reset_err_count();
    }
}

impl LineRangeUtils for ParseSess {
    fn lookup_line_range(&self, span: Span) -> LineRange {
        let snippet = self
            .raw_psess
            .source_map()
            .span_to_snippet(span)
            .unwrap_or_default();
        let lo = self.raw_psess.source_map().lookup_line(span.lo()).unwrap();
        let hi = self.raw_psess.source_map().lookup_line(span.hi()).unwrap();

        debug_assert_eq!(
            lo.sf.name, hi.sf.name,
            "span crossed file boundary: lo: {lo:?}, hi: {hi:?}"
        );

        // in case the span starts with a newline, the line range is off by 1 without the
        // adjustment below
        let offset = 1 + if starts_with_newline(&snippet) { 1 } else { 0 };
        // Line numbers start at 1
        LineRange {
            file: lo.sf.clone(),
            lo: lo.line + offset,
            hi: hi.line + offset,
        }
    }
}

#[cfg(test)]
mod tests {
    use super::*;

    use rustfmt_config_proc_macro::nightly_only_test;

    mod emitter {
        use super::*;
        use crate::config::IgnoreList;
        use crate::utils::mk_sp;
        use rustc_errors::MultiSpan;
        use rustc_span::{FileName as SourceMapFileName, RealFileName};
        use std::path::PathBuf;
        use std::sync::atomic::AtomicU32;

        struct TestEmitter {
            num_emitted_errors: Lrc<AtomicU32>,
        }

        impl Translate for TestEmitter {
            fn fluent_bundle(&self) -> Option<&Lrc<rustc_errors::FluentBundle>> {
                None
            }

            fn fallback_fluent_bundle(&self) -> &rustc_errors::FluentBundle {
                panic!("test emitter attempted to translate a diagnostic");
            }
        }

        impl Emitter for TestEmitter {
            fn source_map(&self) -> Option<&Lrc<SourceMap>> {
                None
            }

            fn emit_diagnostic(&mut self, _diag: DiagInner) {
                self.num_emitted_errors.fetch_add(1, Ordering::Release);
            }
        }

        fn build_diagnostic(level: DiagnosticLevel, span: Option<MultiSpan>) -> DiagInner {
            #[allow(rustc::untranslatable_diagnostic)] // no translation needed for empty string
            let mut diag = DiagInner::new(level, "");
            diag.messages.clear();
            if let Some(span) = span {
                diag.span = span;
            }
            diag
        }

        fn build_emitter(
            num_emitted_errors: Lrc<AtomicU32>,
            can_reset: Lrc<AtomicBool>,
            source_map: Option<Lrc<SourceMap>>,
            ignore_list: Option<IgnoreList>,
        ) -> SilentOnIgnoredFilesEmitter {
            let emitter_writer = TestEmitter { num_emitted_errors };
            let source_map =
                source_map.unwrap_or_else(|| Lrc::new(SourceMap::new(FilePathMapping::empty())));
            let ignore_path_set = Lrc::new(
                IgnorePathSet::from_ignore_list(&ignore_list.unwrap_or_default()).unwrap(),
            );
            SilentOnIgnoredFilesEmitter {
                has_non_ignorable_parser_errors: false,
                source_map,
                emitter: Box::new(emitter_writer),
                ignore_path_set: IntoDynSyncSend(ignore_path_set),
                can_reset,
            }
        }

        fn get_ignore_list(config: &str) -> IgnoreList {
            Config::from_toml(config, Path::new("")).unwrap().ignore()
        }

        #[test]
        fn handles_fatal_parse_error_in_ignored_file() {
            let num_emitted_errors = Lrc::new(AtomicU32::new(0));
            let can_reset_errors = Lrc::new(AtomicBool::new(false));
            let ignore_list = get_ignore_list(r#"ignore = ["foo.rs"]"#);
            let source_map = Lrc::new(SourceMap::new(FilePathMapping::empty()));
            let source =
                String::from(r#"extern "system" fn jni_symbol!( funcName ) ( ... ) -> {} "#);
            source_map.new_source_file(
                SourceMapFileName::Real(RealFileName::LocalPath(PathBuf::from("foo.rs"))),
                source,
            );
            let mut emitter = build_emitter(
                Lrc::clone(&num_emitted_errors),
                Lrc::clone(&can_reset_errors),
                Some(Lrc::clone(&source_map)),
                Some(ignore_list),
            );
            let span = MultiSpan::from_span(mk_sp(BytePos(0), BytePos(1)));
            let fatal_diagnostic = build_diagnostic(DiagnosticLevel::Fatal, Some(span));
            emitter.emit_diagnostic(fatal_diagnostic);
            assert_eq!(num_emitted_errors.load(Ordering::Acquire), 1);
            assert_eq!(can_reset_errors.load(Ordering::Acquire), false);
        }

        #[nightly_only_test]
        #[test]
        fn handles_recoverable_parse_error_in_ignored_file() {
            let num_emitted_errors = Lrc::new(AtomicU32::new(0));
            let can_reset_errors = Lrc::new(AtomicBool::new(false));
            let ignore_list = get_ignore_list(r#"ignore = ["foo.rs"]"#);
            let source_map = Lrc::new(SourceMap::new(FilePathMapping::empty()));
            let source = String::from(r#"pub fn bar() { 1x; }"#);
            source_map.new_source_file(
                SourceMapFileName::Real(RealFileName::LocalPath(PathBuf::from("foo.rs"))),
                source,
            );
            let mut emitter = build_emitter(
                Lrc::clone(&num_emitted_errors),
                Lrc::clone(&can_reset_errors),
                Some(Lrc::clone(&source_map)),
                Some(ignore_list),
            );
            let span = MultiSpan::from_span(mk_sp(BytePos(0), BytePos(1)));
            let non_fatal_diagnostic = build_diagnostic(DiagnosticLevel::Warning, Some(span));
            emitter.emit_diagnostic(non_fatal_diagnostic);
            assert_eq!(num_emitted_errors.load(Ordering::Acquire), 0);
            assert_eq!(can_reset_errors.load(Ordering::Acquire), true);
        }

        #[nightly_only_test]
        #[test]
        fn handles_recoverable_parse_error_in_non_ignored_file() {
            let num_emitted_errors = Lrc::new(AtomicU32::new(0));
            let can_reset_errors = Lrc::new(AtomicBool::new(false));
            let source_map = Lrc::new(SourceMap::new(FilePathMapping::empty()));
            let source = String::from(r#"pub fn bar() { 1x; }"#);
            source_map.new_source_file(
                SourceMapFileName::Real(RealFileName::LocalPath(PathBuf::from("foo.rs"))),
                source,
            );
            let mut emitter = build_emitter(
                Lrc::clone(&num_emitted_errors),
                Lrc::clone(&can_reset_errors),
                Some(Lrc::clone(&source_map)),
                None,
            );
            let span = MultiSpan::from_span(mk_sp(BytePos(0), BytePos(1)));
            let non_fatal_diagnostic = build_diagnostic(DiagnosticLevel::Warning, Some(span));
            emitter.emit_diagnostic(non_fatal_diagnostic);
            assert_eq!(num_emitted_errors.load(Ordering::Acquire), 1);
            assert_eq!(can_reset_errors.load(Ordering::Acquire), false);
        }

        #[nightly_only_test]
        #[test]
        fn handles_mix_of_recoverable_parse_error() {
            let num_emitted_errors = Lrc::new(AtomicU32::new(0));
            let can_reset_errors = Lrc::new(AtomicBool::new(false));
            let source_map = Lrc::new(SourceMap::new(FilePathMapping::empty()));
            let ignore_list = get_ignore_list(r#"ignore = ["foo.rs"]"#);
            let bar_source = String::from(r#"pub fn bar() { 1x; }"#);
            let foo_source = String::from(r#"pub fn foo() { 1x; }"#);
            let fatal_source =
                String::from(r#"extern "system" fn jni_symbol!( funcName ) ( ... ) -> {} "#);
            source_map.new_source_file(
                SourceMapFileName::Real(RealFileName::LocalPath(PathBuf::from("bar.rs"))),
                bar_source,
            );
            source_map.new_source_file(
                SourceMapFileName::Real(RealFileName::LocalPath(PathBuf::from("foo.rs"))),
                foo_source,
            );
            source_map.new_source_file(
                SourceMapFileName::Real(RealFileName::LocalPath(PathBuf::from("fatal.rs"))),
                fatal_source,
            );
            let mut emitter = build_emitter(
                Lrc::clone(&num_emitted_errors),
                Lrc::clone(&can_reset_errors),
                Some(Lrc::clone(&source_map)),
                Some(ignore_list),
            );
            let bar_span = MultiSpan::from_span(mk_sp(BytePos(0), BytePos(1)));
            let foo_span = MultiSpan::from_span(mk_sp(BytePos(21), BytePos(22)));
            let bar_diagnostic = build_diagnostic(DiagnosticLevel::Warning, Some(bar_span));
            let foo_diagnostic = build_diagnostic(DiagnosticLevel::Warning, Some(foo_span));
            let fatal_diagnostic = build_diagnostic(DiagnosticLevel::Fatal, None);
            emitter.emit_diagnostic(bar_diagnostic);
            emitter.emit_diagnostic(foo_diagnostic);
            emitter.emit_diagnostic(fatal_diagnostic);
            assert_eq!(num_emitted_errors.load(Ordering::Acquire), 2);
            assert_eq!(can_reset_errors.load(Ordering::Acquire), false);
        }
    }
}<|MERGE_RESOLUTION|>--- conflicted
+++ resolved
@@ -37,11 +37,7 @@
 }
 
 impl SilentOnIgnoredFilesEmitter {
-<<<<<<< HEAD
     fn handle_non_ignoreable_error(&mut self, diag: DiagInner) {
-=======
-    fn handle_non_ignorable_error(&mut self, db: &Diagnostic) {
->>>>>>> 72893919
         self.has_non_ignorable_parser_errors = true;
         self.can_reset.store(false, Ordering::Release);
         self.emitter.emit_diagnostic(diag);
@@ -63,15 +59,9 @@
         None
     }
 
-<<<<<<< HEAD
     fn emit_diagnostic(&mut self, diag: DiagInner) {
         if diag.level() == DiagnosticLevel::Fatal {
             return self.handle_non_ignoreable_error(diag);
-=======
-    fn emit_diagnostic(&mut self, db: &Diagnostic) {
-        if db.level() == DiagnosticLevel::Fatal {
-            return self.handle_non_ignorable_error(db);
->>>>>>> 72893919
         }
         if let Some(primary_span) = &diag.span.primary_span() {
             let file_name = self.source_map.span_to_filename(*primary_span);
@@ -89,11 +79,7 @@
                 }
             };
         }
-<<<<<<< HEAD
         self.handle_non_ignoreable_error(diag);
-=======
-        self.handle_non_ignorable_error(db);
->>>>>>> 72893919
     }
 }
 
@@ -121,7 +107,6 @@
         ColorConfig::Never
     };
 
-<<<<<<< HEAD
     let fallback_bundle = rustc_errors::fallback_fluent_bundle(
         rustc_driver::DEFAULT_LOCALE_RESOURCES.to_vec(),
         false,
@@ -131,17 +116,13 @@
             .sm(Some(source_map.clone())),
     );
 
-    let emitter: Box<DynEmitter> = if hide_parse_errors {
+    let emitter: Box<DynEmitter> = if !show_parse_errors {
         Box::new(SilentEmitter {
             fallback_bundle,
             fatal_dcx: DiagCtxt::new(emitter),
             fatal_note: None,
             emit_fatal_diagnostic: false,
         })
-=======
-    let emitter = if !show_parse_errors {
-        silent_emitter()
->>>>>>> 72893919
     } else {
         emitter
     };
